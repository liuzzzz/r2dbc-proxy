<!--
  ~ Copyright 2017-2018 the original author or authors.
  ~
  ~ Licensed under the Apache License, Version 2.0 (the "License");
  ~ you may not use this file except in compliance with the License.
  ~ You may obtain a copy of the License at
  ~
  ~      https://www.apache.org/licenses/LICENSE-2.0
  ~
  ~ Unless required by applicable law or agreed to in writing, software
  ~ distributed under the License is distributed on an "AS IS" BASIS,
  ~ WITHOUT WARRANTIES OR CONDITIONS OF ANY KIND, either express or implied.
  ~ See the License for the specific language governing permissions and
  ~ limitations under the License.
  -->

<project
        xmlns="http://maven.apache.org/POM/4.0.0"
        xmlns:xsi="http://www.w3.org/2001/XMLSchema-instance"
        xsi:schemaLocation="
                http://maven.apache.org/POM/4.0.0 https://maven.apache.org/xsd/maven-4.0.0.xsd">

    <modelVersion>4.0.0</modelVersion>

    <groupId>io.r2dbc</groupId>
    <artifactId>r2dbc-proxy</artifactId>
    <version>0.8.0.gh-26-SNAPSHOT</version>
    <packaging>jar</packaging>

    <name>Reactive Relational Database Connectivity - Proxy</name>
    <url>https://github.com/r2dbc/r2dbc-proxy</url>

    <properties>
        <assertj.version>3.12.0</assertj.version>
        <java.version>1.8</java.version>
        <jsr305.version>3.0.2</jsr305.version>
        <junit.version>5.4.2</junit.version>
        <logback.version>1.2.3</logback.version>
        <project.build.sourceEncoding>UTF-8</project.build.sourceEncoding>
        <project.reporting.outputEncoding>UTF-8</project.reporting.outputEncoding>
<<<<<<< HEAD
        <r2dbc-spi.version>0.8.0.BUILD-SNAPSHOT</r2dbc-spi.version>
        <reactor.version>Californium-SR6</reactor.version>
=======
        <r2dbc-spi.version>${project.version}</r2dbc-spi.version>
        <reactor.version>Dysprosium-M1</reactor.version>
>>>>>>> 179971e7
        <slf4j.version>1.7.26</slf4j.version>
        <spring-boot.version>2.1.4.RELEASE</spring-boot.version>
        <mockito.version>2.27.0</mockito.version>
    </properties>

    <dependencyManagement>
        <dependencies>
            <dependency>
                <groupId>io.projectreactor</groupId>
                <artifactId>reactor-bom</artifactId>
                <version>${reactor.version}</version>
                <type>pom</type>
                <scope>import</scope>
            </dependency>
            <dependency>
                <groupId>org.junit</groupId>
                <artifactId>junit-bom</artifactId>
                <version>${junit.version}</version>
                <type>pom</type>
                <scope>import</scope>
            </dependency>
        </dependencies>
    </dependencyManagement>

    <dependencies>
        <dependency>
            <groupId>io.projectreactor</groupId>
            <artifactId>reactor-core</artifactId>
        </dependency>
        <dependency>
            <groupId>io.r2dbc</groupId>
            <artifactId>r2dbc-spi</artifactId>
            <version>${r2dbc-spi.version}</version>
        </dependency>
        <dependency>
            <groupId>org.slf4j</groupId>
            <artifactId>slf4j-api</artifactId>
            <version>${slf4j.version}</version>
        </dependency>

        <dependency>
            <groupId>com.google.code.findbugs</groupId>
            <artifactId>jsr305</artifactId>
            <version>${jsr305.version}</version>
            <scope>provided</scope>
        </dependency>

        <dependency>
            <groupId>ch.qos.logback</groupId>
            <artifactId>logback-classic</artifactId>
            <version>${logback.version}</version>
            <scope>test</scope>
        </dependency>
        <dependency>
            <groupId>io.projectreactor</groupId>
            <artifactId>reactor-test</artifactId>
            <scope>test</scope>
        </dependency>
        <dependency>
            <groupId>io.r2dbc</groupId>
            <artifactId>r2dbc-spi-test</artifactId>
            <version>${r2dbc-spi.version}</version>
            <scope>test</scope>
        </dependency>
        <dependency>
            <groupId>org.assertj</groupId>
            <artifactId>assertj-core</artifactId>
            <version>${assertj.version}</version>
            <scope>test</scope>
        </dependency>
        <dependency>
            <groupId>org.junit.jupiter</groupId>
            <artifactId>junit-jupiter-api</artifactId>
            <scope>test</scope>
        </dependency>
        <dependency>
            <groupId>org.junit.jupiter</groupId>
            <artifactId>junit-jupiter-engine</artifactId>
            <scope>test</scope>
        </dependency>
        <dependency>
            <groupId>org.junit.jupiter</groupId>
            <artifactId>junit-jupiter-params</artifactId>
            <scope>test</scope>
        </dependency>

        <dependency>
            <groupId>org.mockito</groupId>
            <artifactId>mockito-core</artifactId>
            <version>${mockito.version}</version>
            <scope>test</scope>
        </dependency>
        <dependency>
            <groupId>org.mockito</groupId>
            <artifactId>mockito-junit-jupiter</artifactId>
            <version>${mockito.version}</version>
            <scope>test</scope>
        </dependency>

    </dependencies>

    <build>
        <plugins>
            <plugin>
                <groupId>org.apache.maven.plugins</groupId>
                <artifactId>maven-compiler-plugin</artifactId>
                <version>3.8.0</version>
                <configuration>
                    <compilerArgs>
                        <arg>-Werror</arg>
                        <arg>-Xlint:all</arg>
                        <arg>-Xlint:-options</arg>
                        <arg>-Xlint:-processing</arg>
                        <arg>-Xlint:-serial</arg>
                    </compilerArgs>
                    <showWarnings>true</showWarnings>
                    <source>${java.version}</source>
                    <target>${java.version}</target>
                </configuration>
            </plugin>
            <plugin>
                <groupId>org.apache.maven.plugins</groupId>
                <artifactId>maven-deploy-plugin</artifactId>
                <version>2.8.2</version>
            </plugin>
            <plugin>
                <groupId>org.apache.maven.plugins</groupId>
                <artifactId>maven-javadoc-plugin</artifactId>
                <version>3.0.1</version>
                <configuration>
                    <excludePackageNames>
                    </excludePackageNames>
                    <links>
                        <link>https://projectreactor.io/docs/core/release/api/</link>
                        <link>https://www.reactive-streams.org/reactive-streams-1.0.2-javadoc/</link>
                    </links>
                </configuration>
                <executions>
                    <execution>
                        <id>attach-javadocs</id>
                        <goals>
                            <goal>jar</goal>
                        </goals>
                    </execution>
                </executions>
            </plugin>
            <plugin>
                <groupId>org.apache.maven.plugins</groupId>
                <artifactId>maven-source-plugin</artifactId>
                <version>3.0.1</version>
                <executions>
                    <execution>
                        <id>attach-javadocs</id>
                        <goals>
                            <goal>jar</goal>
                        </goals>
                    </execution>
                </executions>
            </plugin>
            <plugin>
                <groupId>org.apache.maven.plugins</groupId>
                <artifactId>maven-surefire-plugin</artifactId>
                <version>2.22.1</version>
                <configuration>
                    <runOrder>random</runOrder>
                    <includes>
                        <include>**/*Example.java</include>
                        <include>**/*Test.java</include>
                    </includes>
                </configuration>
            </plugin>
        </plugins>
        <resources>
            <resource>
                <directory>${project.basedir}/src/main/resources</directory>
            </resource>
        </resources>
    </build>

    <repositories>
        <repository>
            <id>spring-milestones</id>
            <name>Spring Milestones</name>
            <url>https://repo.spring.io/milestone</url>
            <snapshots>
                <enabled>false</enabled>
            </snapshots>
        </repository>
        <repository>
            <id>spring-snapshots</id>
            <name>Spring Snapshots</name>
            <url>https://repo.spring.io/snapshot</url>
            <snapshots>
                <enabled>true</enabled>
            </snapshots>
        </repository>
    </repositories>

    <profiles>
        <profile>
            <id>r2dbc-spi-artifactory</id>
            <activation>
                <property>
                    <name>r2dbcSpiArtifactory</name>
                </property>
            </activation>
            <repositories>
                <repository>
                    <id>r2dbc-spi-artifactory</id>
                    <url>${r2dbcSpiArtifactory}</url>
                    <snapshots>
                        <enabled>true</enabled>
                    </snapshots>
                </repository>
            </repositories>
        </profile>
    </profiles>

</project><|MERGE_RESOLUTION|>--- conflicted
+++ resolved
@@ -38,13 +38,8 @@
         <logback.version>1.2.3</logback.version>
         <project.build.sourceEncoding>UTF-8</project.build.sourceEncoding>
         <project.reporting.outputEncoding>UTF-8</project.reporting.outputEncoding>
-<<<<<<< HEAD
         <r2dbc-spi.version>0.8.0.BUILD-SNAPSHOT</r2dbc-spi.version>
-        <reactor.version>Californium-SR6</reactor.version>
-=======
-        <r2dbc-spi.version>${project.version}</r2dbc-spi.version>
         <reactor.version>Dysprosium-M1</reactor.version>
->>>>>>> 179971e7
         <slf4j.version>1.7.26</slf4j.version>
         <spring-boot.version>2.1.4.RELEASE</spring-boot.version>
         <mockito.version>2.27.0</mockito.version>
